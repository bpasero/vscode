--- conflicted
+++ resolved
@@ -1,11 +1,7 @@
 {
   "name": "code-oss-dev",
   "version": "1.37.0",
-<<<<<<< HEAD
-  "distro": "d757b77d1c3e8f8a7fcd4ff91a3b5c1576d0cc90",
-=======
   "distro": "2a75183a432dca41062b334358afea2c9d395402",
->>>>>>> 7d4636e2
   "author": {
     "name": "Microsoft Corporation"
   },
