--- conflicted
+++ resolved
@@ -60,20 +60,12 @@
 				"git": {
 					"name": "electron",
 					"repositoryUrl": "https://github.com/electron/electron",
-<<<<<<< HEAD
 					"commitHash": "b0862a6e63173c4c919bd5ed27d257235bbfe7d2"
-=======
-					"commitHash": "415c1f9e9b35d9599b1a8ad1200476afa47a3323"
->>>>>>> 3fb2f6f9
 				}
 			},
 			"isOnlyProductionDependency": true,
 			"license": "MIT",
-<<<<<<< HEAD
 			"version": "11.0.3"
-=======
-			"version": "9.3.5"
->>>>>>> 3fb2f6f9
 		},
 		{
 			"component": {
