--- conflicted
+++ resolved
@@ -10,18 +10,12 @@
 	"remote branch at": "Remotebranch unter {0}",
 	"create branch": "$(plus) Neuen Branch erstellen",
 	"repourl": "Repository-URL",
-<<<<<<< HEAD
-	"cloning": "Das Git-Repository \"{0}\" wird geklont …",
-	"proposeopen": "Möchten Sie das geklonte Repository öffnen?",
-	"openrepo": "Repository öffnen",
-=======
 	"selectFolder": "Repositoryspeicherort auswählen",
 	"cloning": "Das Git-Repository \"{0}\" wird geklont …",
 	"proposeopen": "Möchten Sie das geklonte Repository öffnen?",
 	"openrepo": "Repository öffnen",
 	"add": "Zum Arbeitsbereich hinzufügen",
 	"proposeopen2": "Möchten Sie das geklonte Repository öffnen oder es zum aktuellen Arbeitsbereich hinzufügen?",
->>>>>>> 8647b7c1
 	"init": "Arbeitsbereichsordner auswählen, in dem das Git-Repository initialisiert wird",
 	"init repo": "Repository initialisieren",
 	"create repo": "Repository initialisieren",
